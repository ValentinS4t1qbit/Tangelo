# Copyright 2021 Good Chemistry Company.
#
# Licensed under the Apache License, Version 2.0 (the "License");
# you may not use this file except in compliance with the License.
# You may obtain a copy of the License at
#
#   http://www.apache.org/licenses/LICENSE-2.0
#
# Unless required by applicable law or agreed to in writing, software
# distributed under the License is distributed on an "AS IS" BASIS,
# WITHOUT WARRANTIES OR CONDITIONS OF ANY KIND, either express or implied.
# See the License for the specific language governing permissions and
# limitations under the License.

"""This module defines the qubit coupled cluster ansatz class with involutory
linear combinations (ILC) of anticommuting sets (ACS) of Pauli words
(generators). Relative to the direct interation set (DIS) of QCC generators,
which incur an exponential growth of Hamiltonian terms upon dressing, the ACS
of ILC generators enables Hamiltonian dressing such that the number of terms
grows quadratically and exact quadratic truncation of the Baker-Campbell-Hausdorff
expansion. For more information about this ansatz, see references below.

Refs:
    1. R. A. Lang, I. G. Ryabinkin, and A. F. Izmaylov.
        arXiv:2002.05701v1, 2020, 1–10.
    2. R. A. Lang, I. G. Ryabinkin, and A. F. Izmaylov.
        J. Chem. Theory Comput. 2021, 17, 1, 66–78.
"""

import warnings

import numpy as np

from tangelo.toolboxes.qubit_mappings.mapping_transform import get_qubit_number,\
                                                               fermion_to_qubit_mapping
from tangelo.linq import Circuit
from tangelo import SecondQuantizedMolecule
from tangelo.toolboxes.ansatz_generator.ansatz import Ansatz
from tangelo.toolboxes.ansatz_generator.ansatz_utils import exp_pauliword_to_gates
from tangelo.toolboxes.ansatz_generator._qubit_mf import init_qmf_from_hf, get_qmf_circuit, purify_qmf_state
from tangelo.toolboxes.ansatz_generator._qubit_cc import construct_dis
from tangelo.toolboxes.ansatz_generator._qubit_ilc import construct_acs, get_ilc_params_by_diag,\
                                                          build_ilc_qubit_op_list


class ILC(Ansatz):
    """This class implements the ILC ansatz. Closed-shell and restricted open-shell ILC are
    supported. While the form of the ILC ansatz is the same for either variation, the underlying
    fermionic mean-field state is treated differently depending on the spin. Closed-shell
    or restricted open-shell ILC implies that spin = 0 or spin != 0 and the fermionic mean-field
    state is obtained using a RHF or ROHF Hamiltonian, respectively.

    Args:
        molecule (SecondQuantizedMolecule or dict): The molecular system, which can
            be passed as a SecondQuantizedMolecule or a dictionary with keys that
            specify n_spinoribtals, n_electrons, and spin. Default, None.
        mapping (str): One of the supported  mapping identifiers. Default, "jw".
        up_then_down (bool): Change basis ordering putting all spin-up orbitals first,
            followed by all spin-down. Default, False.
        acs (list of QubitOperator): The mutually anticommuting generator list for the ILC ansatz.
            Default, None.
        qmf_circuit (Circuit): An instance of tangelo.linq Circuit class implementing a QMF state
            circuit. If passed from the QMF ansatz class, parameters are variational.
            If None, one is created with QMF parameters that are not variational. Default, None.
        qmf_var_params (list or numpy array of float): QMF variational parameter set.
            If None, the values are determined using a Hartree-Fock reference state. Default, None.
        qubit_ham (QubitOperator): Pass a qubit Hamiltonian to the  ansatz class and ignore
            the fermionic Hamiltonian in molecule. Default, None.
        deilc_dtau_thresh (float): Threshold for |dEILC/dtau| so that a candidate group is added
            to the DIS if |dEILC/dtau| >= deilc_dtau_thresh for a generator. Default, 1e-3 a.u.
        ilc_tau_guess (float): The initial guess for all ILC variational parameters.
            Default, 1e-2 a.u.
        max_ilc_gens (int or None): Maximum number of generators allowed in the ansatz. If None,
            one generator from each DIS group is selected. If int, then min(|DIS|, max_ilc_gens)
            generators are selected in order of decreasing |dEILC/dtau|. Default, None.
        reference_state (string): The reference state id for the ansatz. The
            supported reference states are stored in the supported_reference_state
            attributes. Default, "HF".
    """

    def __init__(self, molecule, mapping="jw", up_then_down=False, acs=None,
                 qmf_circuit=None, qmf_var_params=None, qubit_ham=None, ilc_tau_guess=1e-2,
                 deilc_dtau_thresh=1e-3, max_ilc_gens=None, reference_state="HF"):

        if not molecule and not (isinstance(molecule, SecondQuantizedMolecule) and isinstance(molecule, dict)):
            raise ValueError("An instance of SecondQuantizedMolecule or a dict is required for "
                             "initializing the self.__class__.__name__ ansatz class.")
        self.molecule = molecule
        if isinstance(self.molecule, SecondQuantizedMolecule):
            self.n_spinorbitals = self.molecule.n_active_sos
            self.n_electrons = self.molecule.n_electrons
            self.spin = self.molecule.spin
        elif isinstance(self.molecule, dict):
            self.n_spinorbitals = self.molecule["n_spinorbitals"]
            self.n_electrons = self.molecule["n_electrons"]
            self.spin = self.molecule["spin"]

        self.mapping = mapping
        self.up_then_down = up_then_down
        if self.mapping.lower() == "jw" and not self.up_then_down:
            warnings.warn("Spin-orbital ordering shifted to all spin-up first then down to "
                          "ensure efficient generator screening for the Jordan-Wigner mapping "
                          "with the self.__class__.__name__ ansatz.", RuntimeWarning)
            self.up_then_down = True

        if self.n_spinorbitals % 2 != 0:
            raise ValueError("The total number of spin-orbitals should be even.")
        self.n_qubits = get_qubit_number(self.mapping, self.n_spinorbitals)

        self.qubit_ham = qubit_ham
        if not qubit_ham:
            self.fermi_ham = self.molecule.fermionic_hamiltonian
            self.qubit_ham = fermion_to_qubit_mapping(self.fermi_ham, self.mapping,
                                                      self.n_spinorbitals, self.n_electrons,
                                                      self.up_then_down, self.spin)

        self.qmf_var_params = np.array(qmf_var_params) if isinstance(qmf_var_params, list) else qmf_var_params
        if not isinstance(self.qmf_var_params, np.ndarray):
            self.qmf_var_params = init_qmf_from_hf(self.n_spinorbitals, self.n_electrons,
                                                   self.mapping, self.up_then_down, self.spin)
        if self.qmf_var_params.size != 2 * self.n_qubits:
            raise ValueError("The number of QMF variational parameters must be 2 * n_qubits.")
        self.n_qmf_params = 2 * self.n_qubits
        self.qmf_circuit = qmf_circuit

        self.acs = acs
        self.ilc_tau_guess = ilc_tau_guess
        self.deilc_dtau_thresh = deilc_dtau_thresh
        self.max_ilc_gens = max_ilc_gens

        # Build the ACS of ILC generators
        self.n_ilc_params = 0
        self._get_ilc_generators()
        self.n_var_params = self.n_qmf_params + self.n_ilc_params

        # Supported reference state initialization
        self.supported_reference_state = {"HF"}
        # Supported var param initialization
        self.supported_initial_var_params = {"qmf_state", "ilc_tau_guess", "random", "diag"}

        # Default starting parameters for initialization
        self.reference_state = reference_state
        self.var_params_default = "diag"
        self.var_params = None
        self.rebuild_dis = False
        self.ilc_circuit = None
        self.circuit = None

    def set_var_params(self, var_params=None):
        """Set values for variational parameters, such as zeros or floats,
        providing some keywords for users, and also supporting direct user input
        (list or numpy array). Return the parameters so that workflows such as VQE can
        retrieve these values. """

        if var_params is None:
            var_params = self.var_params_default

        if isinstance(var_params, str):
            var_params = var_params.lower()
            if var_params not in self.supported_initial_var_params:
                raise ValueError(f"Supported keywords for initializing variational parameters: "
                                 f"{self.supported_initial_var_params}")
            # Initialize the ILC wave function as |ILC> = |QMF>
            if var_params == "qmf_state":
                initial_var_params = np.zeros((self.n_var_params,), dtype=float)
            # Initialize all ILC parameters to the same value specified by self.ilc_tau_guess
            elif var_params == "ilc_tau_guess":
                initial_var_params = self.ilc_tau_guess * np.ones((self.n_var_params,))
            # Initialize tau parameters randomly over the domain [0., 2 pi)
            elif var_params == "random":
                initial_var_params = 2. * np.pi * np.random.random((self.n_var_params,))
            # Initialize ILC parameters by matrix diagonalization (see Appendix B, Refs. 1 & 2).
            elif var_params == "diag":
                initial_var_params = get_ilc_params_by_diag(self.qubit_ham, self.acs, self.qmf_var_params)
            # Insert the QMF variational parameters at the beginning.
            initial_var_params = np.concatenate((self.qmf_var_params, initial_var_params))
        else:
            initial_var_params = np.array(var_params)
        self.var_params = initial_var_params
        if initial_var_params.size != self.n_var_params:
            raise ValueError(f"Expected {self.n_var_params} variational parameters but "
                             f"received {initial_var_params.size}.")
        return initial_var_params

    def prepare_reference_state(self):
        """Returns circuit preparing the reference state of the ansatz (e.g prepare reference
        wavefunction with HF, multi-reference state, etc). These preparations must be consistent
        with the transform used to obtain the qubit operator. """

        if self.reference_state not in self.supported_reference_state:
            raise ValueError(f"Only supported reference state methods are: "
                             f"{self.supported_reference_state}.")
<<<<<<< HEAD
        if self.reference_state == "HF":
=======
        if self.default_reference_state == "HF":
>>>>>>> c88a97ef
            reference_state_circuit = get_qmf_circuit(self.qmf_var_params, True)
        return reference_state_circuit

    def build_circuit(self, var_params=None):
        """Build and return the quantum circuit implementing the state preparation ansatz
         (with currently specified initial_state and var_params). """

        # Build the DIS or specify a list of generators; updates the number of QCC parameters
        self._get_ilc_generators()
        self.n_var_params = self.n_qmf_params + self.n_ilc_params

        # Get the variational parameters needed for the QCC unitary operator and circuit
        if var_params is not None:
            self.set_var_params(var_params)
        elif self.var_params is None:
            self.set_var_params()

        # Build a QMF state preparation circuit
        if self.qmf_circuit is None:
            self.qmf_circuit = self.prepare_reference_state()

        # Build the QCC ansatz qubit operator
        ilc_op_list = build_ilc_qubit_op_list(self.acs, self.var_params[2*self.n_qubits:])

        # Obtain quantum circuit corresponding to the list of ILC generators
        pauli_word_gates = []
        for ilc_op in ilc_op_list:
            pauli_word, coef = list(ilc_op.terms.items())[0]
            pauli_word_gates += exp_pauliword_to_gates(pauli_word, coef, variational=True)
        self.ilc_circuit = Circuit(pauli_word_gates)
        self.circuit = self.qmf_circuit + self.ilc_circuit if self.qmf_circuit.size != 0\
                       else self.ilc_circuit

    def update_var_params(self, var_params):
        """Shortcut: set value of variational parameters in the existing ansatz circuit member.
        Preferable to rebuilding your circuit from scratch, which can be an involved process.
        """

        # Update the ILC variational parameters
        self.set_var_params(var_params)

        # Build the ILC ansatz operator
        ilc_op_list = build_ilc_qubit_op_list(self.acs, self.var_params[2*self.n_qubits:])

        pauli_word_gates = []
        for ilc_op in ilc_op_list:
            pauli_word, coef = list(ilc_op.terms.items())[0]
            pauli_word_gates += exp_pauliword_to_gates(pauli_word, coef, variational=True)
        self.ilc_circuit = Circuit(pauli_word_gates)
        self.circuit = self.qmf_circuit + self.ilc_circuit if self.qmf_circuit.size != 0\
                       else self.ilc_circuit

    def _get_ilc_generators(self):
        """ Prepares the ILC ansatz by purifying the QMF state, constructing the ACS,
        and selecting representative generators from the top candidate ACS groups. """

        if not self.acs:
            pure_var_params = purify_qmf_state(self.qmf_var_params, self.n_spinorbitals, self.n_electrons,
                                               self.mapping, self.up_then_down, self.spin)
            self.dis = construct_dis(self.qubit_ham, pure_var_params, self.deilc_dtau_thresh)
            self.acs = construct_acs(self.dis, self.n_qubits)
            if self.max_ilc_gens:
                self.n_ilc_params = min(len(self.acs), self.max_ilc_gens)
                del self.acs[self.n_ilc_params:]
            else:
                self.n_ilc_params = len(self.acs)
        else:
            self.n_ilc_params = len(self.acs)<|MERGE_RESOLUTION|>--- conflicted
+++ resolved
@@ -190,11 +190,7 @@
         if self.reference_state not in self.supported_reference_state:
             raise ValueError(f"Only supported reference state methods are: "
                              f"{self.supported_reference_state}.")
-<<<<<<< HEAD
         if self.reference_state == "HF":
-=======
-        if self.default_reference_state == "HF":
->>>>>>> c88a97ef
             reference_state_circuit = get_qmf_circuit(self.qmf_var_params, True)
         return reference_state_circuit
 
